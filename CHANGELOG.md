--- conflicted
+++ resolved
@@ -9,13 +9,11 @@
 
 ### Improvements
 
-<<<<<<< HEAD
 * Updated the plugin to be compatible with the new PennyLane return type system.
   [(#39)](https://github.com/PennyLaneAI/pennylane-honeywell/pull/39)
-=======
+
 * Support for Python 3.11 has been added.
   [(#40)](https://github.com/PennyLaneAI/pennylane-honeywell/pull/40)
->>>>>>> 6375397f
 
 ### Documentation
 
